import argparse
import os
import sys

import bob.core
logger = bob.core.log.setup("bob.bio.base")

from .. import utils
from . import FileSelector
from .. import database

"""Execute biometric recognition algorithms on a certain biometric database.
"""

def is_idiap():
  return os.path.isdir("/idiap") and "USER" in os.environ

def command_line_parser(description=__doc__, exclude_resources_from=[]):
  """command_line_parser(description=__doc__, exclude_resources_from=[]) -> parsers

  Creates an :py:class:`argparse.ArgumentParser` object that includes the minimum set of command line options (which is not so few).
  The ``description`` can be overwritten, but has a (small) default.

  Included in the parser, several groups are defined.
  Each group specifies a set of command line options.
  For the configurations, registered resources are listed, which can be limited by the ``exclude_resources_from`` list of extensions.

  It returns a dictionary, containing the parser object itself (in the ``'main'`` keyword), and a list of command line groups.

  **Parameters:**

  description : str
    The documentation of the script.

  exclude_resources_from : [str]
    A list of extension packages, for which resources should not be listed.

  **Returns:**

  parsers : dict
    A dictionary of parser groups, with the main parser under the 'main' key.
    Feel free to add more options to any of the parser groups.
  """
  parser = argparse.ArgumentParser(description=description, formatter_class=argparse.ArgumentDefaultsHelpFormatter, conflict_handler='resolve')

  #######################################################################################
  ############## options that are required to be specified #######################
  config_group = parser.add_argument_group('\nParameters defining the experiment. Most of these parameters can be a registered resource, a configuration file, or even a string that defines a newly created object')
  config_group.add_argument('-d', '--database', metavar = 'x', nargs = '+', required = True,
      help = 'Database and the protocol; registered databases are: %s' % utils.resource_keys('database', exclude_resources_from))
  config_group.add_argument('-p', '--preprocessor', metavar = 'x', nargs = '+', required = True,
      help = 'Data preprocessing; registered preprocessors are: %s' % utils.resource_keys('preprocessor', exclude_resources_from))
  config_group.add_argument('-e', '--extractor', metavar = 'x', nargs = '+', required = True,
      help = 'Feature extraction; registered feature extractors are: %s' % utils.resource_keys('extractor', exclude_resources_from))
  config_group.add_argument('-a', '--algorithm', metavar = 'x', nargs = '+', required = True,
      help = 'Biometric recognition; registered algorithms are: %s' % utils.resource_keys('algorithm', exclude_resources_from))
  config_group.add_argument('-g', '--grid', metavar = 'x', nargs = '+',
      help = 'Configuration for the grid setup; if not specified, the commands are executed sequentially on the local machine.')
  config_group.add_argument('-I', '--imports', metavar = 'LIB', nargs = '+', default = ['bob.bio.base'],
      help = 'If one of your configuration files is an actual command, please specify the lists of required libraries (imports) to execute this command')
  config_group.add_argument('-W', '--preferred-package', metavar = 'LIB',
      help = 'If resources with identical names are defined in several packages, prefer the one from the given package')
  config_group.add_argument('-s', '--sub-directory', metavar = 'DIR', required = True,
      help = 'The sub-directory where the files of the current experiment should be stored. Please specify a directory name with a name describing your experiment')
  config_group.add_argument('--groups', metavar = 'GROUP', nargs = '+', default = ['dev'],
      help = "The groups (i.e., 'dev', 'eval') for which the models and scores should be generated; by default, only the 'dev' group is evaluated")
  config_group.add_argument('-P', '--protocol', metavar='PROTOCOL',
      help = 'Overwrite the protocol that is stored in the database by the given one (might not by applicable for all databases).')

  #######################################################################################
  ############## options to modify default directories or file names ####################

  # directories differ between idiap and extern
  temp = "/idiap/temp/%s/database-name/sub-directory" % os.environ["USER"] if is_idiap() else "temp"
  results = "/idiap/user/%s/database-name/sub-directory" % os.environ["USER"] if is_idiap() else "results"
  database_replacement = "%s/.bob_bio_databases.txt" % os.environ["HOME"]

  dir_group = parser.add_argument_group('\nDirectories that can be changed according to your requirements')
  dir_group.add_argument('-T', '--temp-directory', metavar = 'DIR',
      help = 'The directory for temporary files, default is: %s.' % temp)
  dir_group.add_argument('-R', '--result-directory', metavar = 'DIR',
      help = 'The directory for resulting score files, default is: %s.' % results)

  file_group = parser.add_argument_group('\nName (maybe including a path relative to the --temp-directory, if not specified otherwise) of files that will be generated. Note that not all files will be used by all algorithms')
  file_group.add_argument('--extractor-file', metavar = 'FILE', default = 'Extractor.hdf5',
      help = 'Name of the file to write the feature extractor into.')
  file_group.add_argument('--projector-file', metavar = 'FILE', default = 'Projector.hdf5',
      help = 'Name of the file to write the feature projector into.')
  file_group.add_argument('--enroller-file' , metavar = 'FILE', default = 'Enroller.hdf5',
      help = 'Name of the file to write the model enroller into.')
  file_group.add_argument('-G', '--gridtk-database-file', metavar = 'FILE', default = 'submitted.sql3',
      help = 'The database file in which the submitted jobs will be written; relative to the current directory (only valid with the --grid option).')
  file_group.add_argument('--experiment-info-file', metavar = 'FILE', default = 'Experiment.info',
      help = 'The file where the configuration of all parts of the experiments are written; relative to te --result-directory.')
  file_group.add_argument('-D', '--database-directories-file', metavar = 'FILE', default = database_replacement,
      help = 'An optional file, where database directories are stored (to avoid changing the database configurations)')

  sub_dir_group = parser.add_argument_group('\nSubdirectories of certain parts of the tool chain. You can specify directories in case you want to reuse parts of the experiments (e.g. extracted features) in other experiments. Please note that these directories are relative to the --temp-directory, but you can also specify absolute paths')
  sub_dir_group.add_argument('--preprocessed-directory', metavar = 'DIR', default = 'preprocessed',
      help = 'Name of the directory of the preprocessed data.')
  sub_dir_group.add_argument('--extracted-directory', metavar = 'DIR', default = 'extracted',
      help = 'Name of the directory of the extracted features.')
  sub_dir_group.add_argument('--projected-directory', metavar = 'DIR', default = 'projected',
      help = 'Name of the directory where the projected data should be stored.')
  sub_dir_group.add_argument('--model-directories', metavar = 'DIR', nargs = '+', default = ['models', 'tmodels'],
      help = 'Name of the directory where the models (and T-Norm models) should be stored')
  sub_dir_group.add_argument('--score-directories', metavar = 'DIR', nargs = '+', default = ['nonorm', 'ztnorm'],
      help = 'Name of the directory (relative to --result-directory) where to write the results to')
  sub_dir_group.add_argument('--zt-directories', metavar = 'DIR', nargs = 5, default = ['zt_norm_A', 'zt_norm_B', 'zt_norm_C', 'zt_norm_D', 'zt_norm_D_sameValue'],
      help = 'Name of the directories (of --temp-directory) where to write the ZT-norm values; only used with --zt-norm')
  sub_dir_group.add_argument('--grid-log-directory', metavar = 'DIR', default = 'gridtk_logs',
      help = 'Name of the directory (relative to --temp-directory) where to log files are written; only used with --grid')

  flag_group = parser.add_argument_group('\nFlags that change the behavior of the experiment')
  bob.core.log.add_command_line_option(flag_group)
  flag_group.add_argument('-q', '--dry-run', action='store_true',
      help = 'Only report the commands that will be executed, but do not execute them.')
  flag_group.add_argument('-F', '--force', action='store_true',
      help = 'Force to erase former data if already exist')
  flag_group.add_argument('-Z', '--write-compressed-score-files', action='store_true',
      help = 'Writes score files which are compressed with tar.bz2.')
  flag_group.add_argument('-S', '--stop-on-failure', action='store_true',
      help = 'Try to recursively stop the dependent jobs from the SGE grid queue, when a job failed')
  flag_group.add_argument('-X', '--external-dependencies', type=int, default = [], nargs='+',
      help = 'The jobs submitted to the grid have dependencies on the given job ids.')
  flag_group.add_argument('-B', '--timer', choices=('real', 'system', 'user'), nargs = '*',
      help = 'Measure and report the time required by the execution of the tool chain (only on local machine)')
  flag_group.add_argument('-L', '--run-local-scheduler', action='store_true',
      help = 'Starts the local scheduler after submitting the jobs to the local queue (by default, local jobs must be started by hand, e.g., using ./bin/jman --local -vv run-scheduler -x)')
  flag_group.add_argument('-N', '--nice', type=int, default=10,
      help = 'Runs the local scheduler with the given nice value')
  flag_group.add_argument('-D', '--delete-jobs-finished-with-status', choices = ('all', 'failure', 'success'),
      help = 'If selected, local scheduler jobs that finished with the given status are deleted from the --gridtk-database-file; otherwise the jobs remain in the database')
  flag_group.add_argument('-c', '--calibrate-scores', action='store_true',
      help = 'Performs score calibration after the scores are computed.')
  flag_group.add_argument('-z', '--zt-norm', action='store_true',
      help = 'Enable the computation of ZT norms')
<<<<<<< HEAD
  flag_group.add_argument('-M', '--train-on-enroll', default = 'no', choices = ('no', 'only', 'add'),
      help = 'Usage of enrollment data for training (not permitted by many protocols!); choices are: no (use only training set), only (use only enroll data for training), add (use both training and enroll data for training)')
=======
  flag_group.add_argument('-A', '--allow-missing-files', action='store_true',
      help = "If given, missing files will not stop the processing; this is helpful if not all files of the database can be processed; missing scores will be NaN.")
>>>>>>> b279347d
  flag_group.add_argument('-r', '--parallel', type=int,
      help = 'This flag is a shortcut for running the commands on the local machine with the given amount of parallel threads; equivalent to --grid bob.bio.base.grid.Grid("local", number_of_parallel_threads=X) --run-local-scheduler --stop-on-failure.')

  return {
    'main' : parser,
    'config' : config_group,
    'dir' : dir_group,
    'sub-dir' : sub_dir_group,
    'file' : file_group,
    'flag' : flag_group
  }



def initialize(parsers, command_line_parameters = None, skips = []):
  """initialize(parsers, command_line_parameters = None, skips = []) -> args

  Parses the command line and arranges the arguments accordingly.
  Afterward, it loads the resources for the database, preprocessor, extractor, algorithm and grid (if specified), and stores the results into the returned args.

  This function also initializes the :py:class:`FileSelector` instance by arranging the directories and files according to the command line parameters.

  If the ``skips`` are given, an '--execute-only' parameter is added to the parser, according skips are selected.

  **Parameters:**

  parsers : dict
    The dictionary of command line parsers, as returned from :py:func:`command_line_parser`.
    Additional arguments might have been added.

  command_line_parameters : [str] or None
    The command line parameters that should be interpreted.
    By default, the parameters specified by the user on command line are considered.

  skips : [str]
    A list of possible ``--skip-...`` options to be added and evaluated automatically.

  **Returns:**

  args : namespace
    A namespace of arguments as read from the command line.

    .. note:: The database, preprocessor, extractor, algorithm and grid (if specified) are actual instances of the according classes.
  """

  # execute-only
  if skips is not None:
    #######################################################################################
    ################# options for skipping parts of the toolchain #########################
    skip_group = parsers['main'].add_argument_group('\nFlags that allow to skip certain parts of the experiments. This does only make sense when the generated files are already there (e.g. when reusing parts of other experiments)')
    for skip in skips:
      skip_group.add_argument('--skip-%s' % skip, action='store_true', help = 'Skip the %s step.' % skip)
    skip_group.add_argument('-o', '--execute-only', nargs = '+', choices = skips, help = 'If specified, executes only the given parts of the tool chain.')

  args = parsers['main'].parse_args(command_line_parameters)

  # evaluate skips
  if skips is not None and args.execute_only is not None:
    for skip in skips:
      if skip not in args.execute_only:
        exec("args.skip_%s = True" % (skip.replace("-", "_")))

  if args.parallel is not None:
    args.grid = ['bob.bio.base.grid.Grid("local", number_of_parallel_processes = %d)' % args.parallel]
    args.run_local_scheduler = True
    args.stop_on_failure = True

  # logging
  bob.core.log.set_verbosity_level(logger, args.verbose)

  # timer
  if args.timer is not None and not len(args.timer):
    args.timer = ('real', 'system', 'user')

  # load configuration resources
  args.database = utils.load_resource(' '.join(args.database), 'database', imports = args.imports, preferred_package = args.preferred_package)
  args.preprocessor = utils.load_resource(' '.join(args.preprocessor), 'preprocessor', imports = args.imports, preferred_package = args.preferred_package)
  args.extractor = utils.load_resource(' '.join(args.extractor), 'extractor', imports = args.imports, preferred_package = args.preferred_package)
  args.algorithm = utils.load_resource(' '.join(args.algorithm), 'algorithm', imports = args.imports, preferred_package = args.preferred_package)
  if args.grid is not None:
    args.grid = utils.load_resource(' '.join(args.grid), 'grid', imports = args.imports, preferred_package = args.preferred_package)

  # set base directories
  if args.temp_directory is None:
    args.temp_directory = "/idiap/temp/%s/%s" % (os.environ["USER"], args.database.name) if is_idiap() else "/mgunther/temp"
  if args.result_directory is None:
    args.result_directory = "/idiap/user/%s/%s" % (os.environ["USER"], args.database.name) if is_idiap() else "/home/mgunther/experiments/results"

  args.temp_directory = os.path.join(args.temp_directory, args.sub_directory)
  args.result_directory = os.path.join(args.result_directory, args.sub_directory)
  args.grid_log_directory = os.path.join(args.temp_directory, args.grid_log_directory)


  # protocol command line override
  if args.protocol is not None:
    args.database.protocol = args.protocol

  protocol = 'None' if args.database.protocol is None else args.database.protocol

  # result files
  args.info_file = os.path.join(args.result_directory, protocol, args.experiment_info_file)

  # sub-directorues that depend on the database
  depends_on_protocol = args.database.training_depends_on_protocol or (args.train_on_enroll != 'no' and args.database.models_depend_on_protocol)
  extractor_sub_dir = protocol if depends_on_protocol and args.extractor.requires_training else '.'
  projector_sub_dir = protocol if depends_on_protocol and args.algorithm.requires_projector_training else extractor_sub_dir
  enroller_sub_dir = protocol if depends_on_protocol and args.algorithm.requires_enroller_training else projector_sub_dir
  model_sub_dir = protocol if args.database.models_depend_on_protocol else enroller_sub_dir

  # Database directories, which should be automatically replaced
  if isinstance(args.database, database.DatabaseBob):
    args.database.replace_directories(args.database_directories_file)

  # initialize the file selector
  FileSelector.create(
    database = args.database,
    extractor_file = os.path.join(args.temp_directory, extractor_sub_dir, args.extractor_file),
    projector_file = os.path.join(args.temp_directory, projector_sub_dir, args.projector_file),
    enroller_file = os.path.join(args.temp_directory, enroller_sub_dir, args.enroller_file),

    preprocessed_directory = os.path.join(args.temp_directory, args.preprocessed_directory),
    extracted_directory = os.path.join(args.temp_directory, extractor_sub_dir, args.extracted_directory),
    projected_directory = os.path.join(args.temp_directory, projector_sub_dir, args.projected_directory),
    model_directories = [os.path.join(args.temp_directory, model_sub_dir, m) for m in args.model_directories],
    score_directories = [os.path.join(args.result_directory, protocol, s) for s in args.score_directories],
    zt_score_directories = [os.path.join(args.temp_directory, protocol, z) for z in args.zt_directories],
    compressed_extension = '.tar.bz2' if args.write_compressed_score_files else '',
    default_extension = '.hdf5',
    train_on_enroll = args.train_on_enroll,
  )

  return args


def groups(args):
  """groups(args) -> groups

  Returns the groups, for which the files must be preprocessed, and features must be extracted and projected.
  This function should be used in order to eliminate the training files (the ``'world'`` group), when no training is required in this experiment.

  **Parameters:**

  args : namespace
    The interpreted command line arguments as returned by the :py:func:`initialize` function.

  **Returns:**

  groups : [str]
    A list of groups, for which data needs to be treated.
  """
  groups = args.groups[:]
  if (args.extractor.requires_training or args.algorithm.requires_projector_training or args.algorithm.requires_enroller_training) and args.train_on_enroll != 'only':
    groups.append('world')
  return groups


def command_line(cmdline):
  """command_line(cmdline) -> str

  Converts the given options to a string that can be executed in a terminal.
  Parameters are enclosed into ``'...'`` quotes so that the command line can interpret them (e.g., if they contain spaces or special characters).

  **Parameters:**

  cmdline : [str]
    A list of command line options to be converted into a string.

  **Returns:**

  str : str
    The command line string that can be copy-pasted into the terminal.
  """
  c = ""
  for cmd in cmdline:
    if cmd[0] in '/-':
      c += "%s " % cmd
    else:
      c += "'%s' " % cmd
  return c


def write_info(args, command_line_parameters, executable):
  """Writes information about the current experimental setup into a file specified on command line.

  **Parameters:**

  args : namespace
    The interpreted command line arguments as returned by the :py:func:`initialize` function.

  command_line_parameters : [str] or ``None``
    The command line parameters that have been interpreted.
    If ``None``, the parameters specified by the user on command line are considered.

  executable : str
    The name of the executable (such as ``'./bin/verify.py'``) that is used to run the experiments.
  """
  if command_line_parameters is None:
    command_line_parameters = sys.argv[1:]
  # write configuration
  try:
    bob.io.base.create_directories_safe(os.path.dirname(args.info_file))
    f = open(args.info_file, 'w')
    f.write("Command line:\n")
    f.write(command_line([executable] + command_line_parameters) + "\n\n")
    f.write("Configuration:\n")
    f.write("Database:\n%s\n\n" % args.database)
    f.write("Preprocessor:\n%s\n\n" % args.preprocessor)
    f.write("Extractor:\n%s\n\n" % args.extractor)
    f.write("Algorithm:\n%s\n\n" % args.algorithm)
  except IOError:
    logger.error("Could not write the experimental setup into file '%s'", args.info_file)<|MERGE_RESOLUTION|>--- conflicted
+++ resolved
@@ -135,13 +135,10 @@
       help = 'Performs score calibration after the scores are computed.')
   flag_group.add_argument('-z', '--zt-norm', action='store_true',
       help = 'Enable the computation of ZT norms')
-<<<<<<< HEAD
   flag_group.add_argument('-M', '--train-on-enroll', default = 'no', choices = ('no', 'only', 'add'),
       help = 'Usage of enrollment data for training (not permitted by many protocols!); choices are: no (use only training set), only (use only enroll data for training), add (use both training and enroll data for training)')
-=======
   flag_group.add_argument('-A', '--allow-missing-files', action='store_true',
       help = "If given, missing files will not stop the processing; this is helpful if not all files of the database can be processed; missing scores will be NaN.")
->>>>>>> b279347d
   flag_group.add_argument('-r', '--parallel', type=int,
       help = 'This flag is a shortcut for running the commands on the local machine with the given amount of parallel threads; equivalent to --grid bob.bio.base.grid.Grid("local", number_of_parallel_threads=X) --run-local-scheduler --stop-on-failure.')
 
