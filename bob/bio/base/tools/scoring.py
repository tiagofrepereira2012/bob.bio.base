import bob.io.base
import bob.learn.em
import bob.learn.linear
import bob.measure
import numpy
import os, sys
import tarfile

import logging
logger = logging.getLogger("bob.bio.base")

from .FileSelector import FileSelector
from .extractor import read_features
from .. import utils

global _probe_features
_probe_features = {}

def _probe_feature(algorithm, probe_file):
  """Loads the probe feature (if not cached) and returns it."""
  global _probe_features
  if probe_file not in _probe_features:
    logger.debug("Loading probe file %s", probe_file)
    _probe_features[probe_file] = algorithm.read_probe(probe_file)
  return _probe_features[probe_file]

def _scores(algorithm, model, probes, allow_missing_files):
  """Compute scores for the given model and a list of probes.
  """
  # the file selector object
  fs = FileSelector.instance()
  # the scores to be computed; initialized with NaN
  scores = numpy.full((1,len(probes)), numpy.nan, numpy.float64)

  if allow_missing_files and model is None:
    # if we have no model, all scores are undefined
    return scores

  # Loops over the probe sets
  for i, probe_element in enumerate(probes):
    if fs.uses_probe_file_sets():
      assert isinstance(probe_element, list)
      # filter missing files
      if allow_missing_files:
        probe_element = utils.filter_missing_files(probe_element)
        if not probe_element:
          # we keep the NaN score
          continue
      # read probe from probe_set
<<<<<<< HEAD
      probe = [_probe_feature(algorithm, probe_file) for probe_file in probe_element]
=======
      probe = [algorithm.read_probe(probe_file) for probe_file in probe_element]
>>>>>>> a9f68980
      # compute score
      scores[0,i] = algorithm.score_for_multiple_probes(model, probe)
    else:
      if allow_missing_files and not os.path.exists(probe_element):
        # we keep the NaN score
        continue
      # read probe
      probe = _probe_feature(algorithm, str(probe_element))
      # compute score
      scores[0,i] = algorithm.score(model, probe)
  # Returns the scores
  return scores


def _open_to_read(score_file):
  """Checks for the existence of the normal and the compressed version of the file, and calls :py:func:`bob.measure.load.open_file` for the existing one."""
  if not os.path.exists(score_file):
    score_file += '.tar.bz2'
    if not os.path.exists(score_file):
      raise IOError("The score file '%s' cannot be found. Aborting!" % score_file)
  return bob.measure.load.open_file(score_file)


def _open_to_write(score_file, write_compressed):
  """Opens the given score file for writing. If write_compressed is set to ``True``, a file-like structure is returned."""
  bob.io.base.create_directories_safe(os.path.dirname(score_file))
  if write_compressed:
    if sys.version_info[0] <= 2:
      import StringIO
      f = StringIO.StringIO()
    else:
      import io
      f = io.BytesIO()
    score_file += '.tar.bz2'
  else:
    f = open(score_file, 'w')

  return f

def _write(f, data, write_compressed):
  """Writes the given data to file, after converting it to the required type."""
  if write_compressed:
    if sys.version_info[0] > 2:
      data = str.encode(data)

  f.write(data)

def _close_written(score_file, f, write_compressed):
  """Closes the file f that was opened with :py:func:`_open_to_read`"""
  if write_compressed:
    f.seek(0)
    tarinfo = tarfile.TarInfo(os.path.basename(score_file))
    tarinfo.size = len(f.buf if sys.version_info[0] <= 2 else f.getbuffer())
    tar = tarfile.open(score_file, 'w')
    tar.addfile(tarinfo, f)
    tar.close()
  # close the file
  f.close()


def _save_scores(score_file, scores, probe_objects, client_id, write_compressed):
  """Saves the scores of one model into a text file that can be interpreted by :py:func:`bob.measure.load.split_four_column`."""
  assert len(probe_objects) == scores.shape[1]

  # open file for writing
  f = _open_to_write(score_file, write_compressed)

  # write scores in four-column format as string
  for i, probe_object in enumerate(probe_objects):
    _write(f, "%s %s %s %3.8f\n" % (str(client_id), str(probe_object.client_id), str(probe_object.path), scores[0,i]), write_compressed)

  _close_written(score_file, f, write_compressed)


def _scores_a(algorithm, model_ids, group, compute_zt_norm, force, write_compressed, allow_missing_files):
  """Computes A scores for the models with the given model_ids. If ``compute_zt_norm = False``, these are the only scores that are actually computed."""
  # the file selector object
  fs = FileSelector.instance()

  if compute_zt_norm:
    logger.info("- Scoring: computing score matrix A for group '%s'", group)
  else:
    logger.info("- Scoring: computing scores for group '%s'", group)

  # Computes the raw scores for each model
  for model_id in model_ids:
    # test if the file is already there
    score_file = fs.a_file(model_id, group) if compute_zt_norm else fs.no_norm_file(model_id, group)
    if utils.check_file(score_file, force):
      logger.warn("Score file '%s' already exists.", score_file)
    else:
      # get probe files that are required for this model
#      logger.debug("Getting probe objects for model %s", model_id)
      current_probe_objects = fs.probe_objects_for_model(model_id, group)
      model_file = fs.model_file(model_id, group)
      if allow_missing_files and not os.path.exists(model_file):
        logger.debug("Skipping model %s from file %s", model_id, model_file)
        model = None
      else:
        logger.debug("Reading model %s from file %s", model_id, model_file)
        model = algorithm.read_model(model_file)
      # get the probe files
#      logger.debug("Getting paths of %d probe files", len(current_probe_objects))
      current_probe_files = fs.get_paths(current_probe_objects, 'projected' if algorithm.performs_projection else 'extracted')
#      logger.debug("Computing scores")
      # compute scores
      a = _scores(algorithm, model, current_probe_files, allow_missing_files)

      if compute_zt_norm:
        # write A matrix only when you want to compute zt norm afterwards
        bob.io.base.save(a, fs.a_file(model_id, group), True)

      # Save scores to text file
      _save_scores(fs.no_norm_file(model_id, group), a, current_probe_objects, fs.client_id(model_id, group), write_compressed)


def _scores_b(algorithm, model_ids, group, force, allow_missing_files):
  """Computes B scores for the given model ids."""
  # the file selector object
  fs = FileSelector.instance()

  # probe files:
  z_probe_objects = fs.z_probe_objects(group)
  z_probe_files = fs.get_paths(z_probe_objects, 'projected' if algorithm.performs_projection else 'extracted')

  logger.info("- Scoring: computing score matrix B for group '%s'", group)

  # Loads the models
  for model_id in model_ids:
    # test if the file is already there
    score_file = fs.b_file(model_id, group)
    if utils.check_file(score_file, force):
      logger.warn("Score file '%s' already exists.", score_file)
    else:
      model_file = fs.model_file(model_id, group)
      if allow_missing_files and not os.path.exists(model_file):
        model = None
      else:
        model = algorithm.read_model(model_file)
      b = _scores(algorithm, model, z_probe_files, allow_missing_files)
      bob.io.base.save(b, score_file, True)

def _scores_c(algorithm, t_model_ids, group, force, allow_missing_files):
  """Computes C scores for the given t-norm model ids."""
  # the file selector object
  fs = FileSelector.instance()

  # probe files:
  probe_objects = fs.probe_objects(group)
  probe_files = fs.get_paths(probe_objects, 'projected' if algorithm.performs_projection else 'extracted')

  logger.info("- Scoring: computing score matrix C for group '%s'", group)

  # Computes the raw scores for the T-Norm model
  for t_model_id in t_model_ids:
    # test if the file is already there
    score_file = fs.c_file(t_model_id, group)
    if utils.check_file(score_file, force):
      logger.warn("Score file '%s' already exists.", score_file)
    else:
      t_model_file = fs.t_model_file(t_model_id, group)
      if allow_missing_files and not os.path.exists(t_model_file):
        t_model = None
      else:
        t_model = algorithm.read_model(t_model_file)
      c = _scores(algorithm, t_model, probe_files, allow_missing_files)
      bob.io.base.save(c, score_file, True)

def _scores_d(algorithm, t_model_ids, group, force, allow_missing_files):
  """Computes D scores for the given t-norm model ids. Both the D matrix and the D-samevalue matrix are written."""
  # the file selector object
  fs = FileSelector.instance()

  # probe files:
  z_probe_objects = fs.z_probe_objects(group)
  z_probe_files = fs.get_paths(z_probe_objects, 'projected' if algorithm.performs_projection else 'extracted')

  logger.info("- Scoring: computing score matrix D for group '%s'", group)

  # Gets the Z-Norm impostor samples
  z_probe_ids = [z_probe_object.client_id for z_probe_object in z_probe_objects]

  # Loads the T-Norm models
  for t_model_id in t_model_ids:
    # test if the file is already there
    score_file = fs.d_file(t_model_id, group)
    same_score_file = fs.d_same_value_file(t_model_id, group)
    if utils.check_file(score_file, force) and utils.check_file(same_score_file, force):
      logger.warn("score files '%s' and '%s' already exist.", score_file, same_score_file)
    else:
      t_model_file = fs.t_model_file(t_model_id, group)
      if allow_missing_files and not os.path.exists(t_model_file):
        t_model = None
      else:
        t_model = algorithm.read_model(t_model_file)
      d = _scores(algorithm, t_model, z_probe_files, allow_missing_files)
      bob.io.base.save(d, score_file, True)

      t_client_id = [fs.client_id(t_model_id, group, True)]
      d_same_value_tm = bob.learn.em.ztnorm_same_value(t_client_id, z_probe_ids)
      bob.io.base.save(d_same_value_tm, same_score_file, True)


def compute_scores(algorithm, compute_zt_norm, indices = None, groups = ['dev', 'eval'], types = ['A', 'B', 'C', 'D'], write_compressed = False, allow_missing_files = False, force = False):
  """Computes the scores for the given groups.

  This function computes all scores for the experiment, and writes them to files, one per model.
  When ``compute_zt_norm`` is enabled, scores are computed for all four matrices, i.e. A: normal scores; B: Z-norm scores; C: T-norm scores; D: ZT-norm scores and ZT-samevalue scores.
  By default, scores are computed for both groups ``'dev'`` and ``'eval'``.

  **Parameters:**

  algorithm : py:class:`bob.bio.base.algorithm.Algorithm` or derived
    The algorithm, used for enrolling model and writing them to file.

  compute_zt_norm : bool
    If set to ``True``, also ZT-norm scores are computed.

  indices : (int, int) or None
    If specified, scores are computed only for the models in the given index range ``range(begin, end)``.
    This is usually given, when parallel threads are executed.

    .. note:: The probe files are not limited by the ``indices``.

  groups : some of ``('dev', 'eval')``
    The list of groups, for which scores should be computed.

  types : some of ``['A', 'B', 'C', 'D']``
    A list of score types to be computed.
    If ``compute_zt_norm = False``, only the ``'A'`` scores are computed.

  write_compressed : bool
    If enabled, score files are compressed as ``.tar.bz2`` files.

  allow_missing_files : bool
    If set to ``True``, model and probe files that are not found will produce ``NaN`` scores.

  force : bool
    If given, score files are regenerated, even if they already exist.
  """
  # the file selector object
  fs = FileSelector.instance()

  # load the projector and the enroller, if needed
  if algorithm.performs_projection:
    algorithm.load_projector(fs.projector_file)
  algorithm.load_enroller(fs.enroller_file)

  for group in groups:
    # get model ids
    model_ids = fs.model_ids(group)
    if indices is not None:
      model_ids = model_ids[indices[0]:indices[1]]
      logger.info("- Scoring: splitting of index range %s", str(indices))
    if compute_zt_norm:
      t_model_ids = fs.t_model_ids(group)
      if indices is not None:
        t_model_ids = t_model_ids[indices[0]:indices[1]]

    # compute A scores
    if 'A' in types:
      _scores_a(algorithm, model_ids, group, compute_zt_norm, force, write_compressed, allow_missing_files)

    if compute_zt_norm:
      # compute B scores
      if 'B' in types:
        _scores_b(algorithm, model_ids, group, force, allow_missing_files)

      # compute C scores
      if 'C' in types:
        _scores_c(algorithm, t_model_ids, group, force, allow_missing_files)

      # compute D scores
      if 'D' in types:
        _scores_d(algorithm, t_model_ids, group, force, allow_missing_files)



def _c_matrix_split_for_model(selected_probe_objects, all_probe_objects, all_c_scores):
  """Helper function to sub-select the c-scores in case not all probe files were used to compute A scores."""
  c_scores_for_model = numpy.empty((all_c_scores.shape[0], len(selected_probe_objects)), numpy.float64)
  selected_index = 0
  for all_index in range(len(all_probe_objects)):
    if selected_index < len(selected_probe_objects) and selected_probe_objects[selected_index].id == all_probe_objects[all_index].id:
      c_scores_for_model[:,selected_index] = all_c_scores[:,all_index]
      selected_index += 1
  assert selected_index == len(selected_probe_objects)

  # return the split database
  return c_scores_for_model

def _scores_c_normalize(model_ids, t_model_ids, group):
  """Compute normalized probe scores using T-model scores."""
  # the file selector object
  fs = FileSelector.instance()

  # read all tmodel scores
  c_for_all = None
  for t_model_id in t_model_ids:
    tmp = bob.io.base.load(fs.c_file(t_model_id, group))
    if c_for_all is None:
      c_for_all = tmp
    else:
      c_for_all = numpy.vstack((c_for_all, tmp))

  # iterate over all models and generate C matrices for that specific model
  all_probe_objects = fs.probe_objects(group)
  for model_id in model_ids:
    # select the correct probe files for the current model
    probe_objects_for_model = fs.probe_objects_for_model(model_id, group)
    c_matrix_for_model = _c_matrix_split_for_model(probe_objects_for_model, all_probe_objects, c_for_all)
    # Save C matrix to file
    bob.io.base.save(c_matrix_for_model, fs.c_file_for_model(model_id, group))

def _scores_d_normalize(t_model_ids, group):
  """Compute normalized D scores for the given T-model ids"""
  # the file selector object
  fs = FileSelector.instance()

  # initialize D and D_same_value matrices
  d_for_all = None
  d_same_value = None
  for t_model_id in t_model_ids:
    tmp = bob.io.base.load(fs.d_file(t_model_id, group))
    tmp2 = bob.io.base.load(fs.d_same_value_file(t_model_id, group))
    if d_for_all is None and d_same_value is None:
      d_for_all = tmp
      d_same_value = tmp2
    else:
      d_for_all = numpy.vstack((d_for_all, tmp))
      d_same_value = numpy.vstack((d_same_value, tmp2))

  # Saves to files
  bob.io.base.save(d_for_all, fs.d_matrix_file(group))
  bob.io.base.save(d_same_value, fs.d_same_value_matrix_file(group))



def zt_norm(groups = ['dev', 'eval'], write_compressed = False, allow_missing_files = False):
  """Computes ZT-Norm using the previously generated A, B, C, D and D-samevalue matrix files.

  This function computes the ZT-norm scores for all model ids for all desired groups and writes them into files defined by the :py:class:`bob.bio.base.tools.FileSelector`.
  It loads the A, B, C, D and D-samevalue matrix files that need to be computed beforehand.

  **Parameters:**

  groups : some of ``('dev', 'eval')``
    The list of groups, for which ZT-norm should be applied.

  write_compressed : bool
    If enabled, score files are compressed as ``.tar.bz2`` files.

  allow_missing_files : bool
    Currently, this option is only provided for completeness.
    ``NaN`` scores are not yet handled correctly.
  """
  # the file selector object
  fs = FileSelector.instance()

  for group in groups:
    logger.info("- Scoring: computing ZT-norm for group '%s'", group)
    # list of models
    model_ids = fs.model_ids(group)
    t_model_ids = fs.t_model_ids(group)

    # first, normalize C and D scores
    _scores_c_normalize(model_ids, t_model_ids, group)
    # and normalize it
    _scores_d_normalize(t_model_ids, group)

    # load D matrices only once
    d = bob.io.base.load(fs.d_matrix_file(group))
    d_same_value = bob.io.base.load(fs.d_same_value_matrix_file(group)).astype(bool)
    error_log_done = False
    # Loops over the model ids
    for model_id in model_ids:
      # Loads probe files to get information about the type of access
      probe_objects = fs.probe_objects_for_model(model_id, group)

      # Loads A, B, and C matrices for current model id
      a = bob.io.base.load(fs.a_file(model_id, group))
      b = bob.io.base.load(fs.b_file(model_id, group))
      c = bob.io.base.load(fs.c_file_for_model(model_id, group))

      # compute zt scores
      if allow_missing_files:
        # TODO: handle NaN scores, i.e., when allow_missing_files is enabled
        if not error_log_done and any(numpy.any(numpy.isnan(x)) for x in (a,b,c,d,d_same_value)):
          logger.error("There are NaN scores inside one of the score files for group %s; ZT-Norm will not work", group)
          error_log_done = True

      zt_scores = bob.learn.em.ztnorm(a, b, c, d, d_same_value)

      # Saves to text file
      _save_scores(fs.zt_norm_file(model_id, group), zt_scores, probe_objects, fs.client_id(model_id, group), write_compressed)



def _concat(score_files, output, write_compressed):
  """Concatenates a list of score files into a single score file."""
  f = _open_to_write(output, write_compressed)

  # Concatenates the scores
  for score_file in score_files:
    i = _open_to_read(score_file)
    f.write(i.read())

  _close_written(output, f, write_compressed)



def concatenate(compute_zt_norm, groups = ['dev', 'eval'], write_compressed = False):
  """Concatenates all results into one (or two) score files per group.

  Score files, which were generated per model, are concatenated into a single score file, which can be interpreter by :py:func:`bob.measure.load.split_four_column`.
  The score files are always re-computed, regardless if they exist or not.

  **Parameters:**

  compute_zt_norm : bool
    If set to ``True``, also score files for ZT-norm are concatenated.

  groups : some of ``('dev', 'eval')``
    The list of groups, for which score files should be concatenated.

  write_compressed : bool
    If enabled, concatenated score files are compressed as ``.tar.bz2`` files.
  """
  # the file selector object
  fs = FileSelector.instance()
  for group in groups:
    logger.info("- Scoring: concatenating score files for group '%s'", group)
    # (sorted) list of models
    model_files = [fs.no_norm_file(model_id, group) for model_id in fs.model_ids(group)]
    result_file = fs.no_norm_result_file(group)
    _concat(model_files, result_file, write_compressed)
    logger.info("- Scoring: wrote score file '%s'", result_file)

    if compute_zt_norm:
      model_files = [fs.zt_norm_file(model_id, group) for model_id in fs.model_ids(group)]
      result_file = fs.zt_norm_result_file(group)
      _concat(model_files, result_file, write_compressed)
      logger.info("- Scoring: wrote score file '%s'", result_file)


def calibrate(compute_zt_norm, groups = ['dev', 'eval'], prior = 0.5, write_compressed = False):
  """Calibrates the score files by learning a linear calibration from the dev files (first element of the groups) and executing the on all groups.

  This function is intended to compute the calibration parameters on the scores of the development set using the :py:class:`bob.learn.linear.CGLogRegTrainer`.
  Afterward, both the scores of the development and evaluation sets are calibrated and written to file.
  For ZT-norm scores, the calibration is performed independently, if enabled.
  The names of the calibrated score files that should be written are obtained from the :py:class:`bob.bio.base.tools.FileSelector`.

  .. note::
     All ``NaN`` scores in the development set are silently ignored.
     This might raise an error, if **all** scores are ``NaN``.

  **Parameters:**

  compute_zt_norm : bool
    If set to ``True``, also score files for ZT-norm are calibrated.

  groups : some of ``('dev', 'eval')``
    The list of groups, for which score files should be calibrated.
    The first of the given groups is used to train the logistic regression parameters, while the calibration is performed for all given groups.

  prior : float
    Whatever :py:class:`bob.learn.linear.CGLogRegTrainer` takes as a ``prior``.

  write_compressed : bool
    If enabled, calibrated score files are compressed as ``.tar.bz2`` files.
  """
  # the file selector object
  fs = FileSelector.instance()
  # read score files of the first group (assuming that the first group is 'dev')
  norms = ['nonorm', 'ztnorm'] if compute_zt_norm else ["nonorm"]
  for norm in norms:
    training_score_file = fs.no_norm_result_file(groups[0]) if norm == 'nonorm' else fs.zt_norm_result_file(groups[0]) if norm == 'ztnorm' else None

    # create a LLR trainer
    logger.info(" - Calibration: Training calibration for type %s from group %s", norm, groups[0])
    llr_trainer = bob.learn.linear.CGLogRegTrainer(prior, 1e-16, 100000)

    training_scores = list(bob.measure.load.split_four_column(training_score_file))
    for i in (0,1):
      h = numpy.array(training_scores[i])
      # remove NaN's
      h = h[~numpy.isnan(h)]
      training_scores[i] = h[:,numpy.newaxis]
    # train the LLR
    llr_machine = llr_trainer.train(training_scores[0], training_scores[1])
    del training_scores
    logger.debug("   ... Resulting calibration parameters: shift = %f, scale = %f", llr_machine.biases[0], llr_machine.weights[0,0])

    # now, apply it to all groups
    for group in groups:
      score_file = fs.no_norm_result_file(group) if norm == 'nonorm' else fs.zt_norm_result_file(group) if norm is 'ztnorm' else None
      calibrated_file = fs.calibrated_score_file(group, norm == 'ztnorm')

      logger.info(" - Calibration: calibrating scores from '%s' to '%s'", score_file, calibrated_file)

      # iterate through the score file and calibrate scores
      scores = bob.measure.load.four_column(_open_to_read(score_file))

      f = _open_to_write(calibrated_file, write_compressed)

      for line in scores:
        assert len(line) == 4, "The line %s of score file %s cannot be interpreted" % (line, score_file)
        calibrated_score = llr_machine([line[3]])
        f.write('%s %s %s %3.8f\n' % (line[0], line[1], line[2], calibrated_score[0]))
      _close_written(calibrated_file, f, write_compressed)<|MERGE_RESOLUTION|>--- conflicted
+++ resolved
@@ -47,11 +47,7 @@
           # we keep the NaN score
           continue
       # read probe from probe_set
-<<<<<<< HEAD
       probe = [_probe_feature(algorithm, probe_file) for probe_file in probe_element]
-=======
-      probe = [algorithm.read_probe(probe_file) for probe_file in probe_element]
->>>>>>> a9f68980
       # compute score
       scores[0,i] = algorithm.score_for_multiple_probes(model, probe)
     else:
@@ -144,19 +140,12 @@
       logger.warn("Score file '%s' already exists.", score_file)
     else:
       # get probe files that are required for this model
-#      logger.debug("Getting probe objects for model %s", model_id)
-      current_probe_objects = fs.probe_objects_for_model(model_id, group)
       model_file = fs.model_file(model_id, group)
       if allow_missing_files and not os.path.exists(model_file):
-        logger.debug("Skipping model %s from file %s", model_id, model_file)
-        model = None
       else:
-        logger.debug("Reading model %s from file %s", model_id, model_file)
         model = algorithm.read_model(model_file)
       # get the probe files
-#      logger.debug("Getting paths of %d probe files", len(current_probe_objects))
       current_probe_files = fs.get_paths(current_probe_objects, 'projected' if algorithm.performs_projection else 'extracted')
-#      logger.debug("Computing scores")
       # compute scores
       a = _scores(algorithm, model, current_probe_files, allow_missing_files)
 
